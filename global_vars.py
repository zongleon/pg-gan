--- conflicted
+++ resolved
@@ -16,12 +16,8 @@
 # Model, params, and param_values must be defined
 OVERWRITE_TRIAL_DATA = False
 TRIAL_DATA = { 'model': 'const', 'params': 'Ne', 'data_h5': None,
-<<<<<<< HEAD
                'bed_file': None, 'reco_folder': None, 'param_values': '10000.',
                'seed': None}
-=======
-               'bed_file': None, 'reco_folder': None, 'param_values': '10000.'}
->>>>>>> 7fac423a
 
 # section C: summary stats customization----------------------------------------
 SS_SHOW_TITLE = False
